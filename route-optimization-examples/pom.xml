<?xml version="1.0" encoding="UTF-8"?>
<project xmlns="http://maven.apache.org/POM/4.0.0" xmlns:xsi="http://www.w3.org/2001/XMLSchema-instance"
         xsi:schemaLocation="http://maven.apache.org/POM/4.0.0 http://maven.apache.org/xsd/maven-4.0.0.xsd">
    <modelVersion>4.0.0</modelVersion>

    <groupId>com.graphhopper</groupId>
    <artifactId>directions-api-client-examples</artifactId>
    <version>0.9-SNAPSHOT</version>
    <packaging>jar</packaging>
    <name>GraphHopper Directions API examples for the Route Optimization API</name>
     
    <parent>
        <groupId>com.graphhopper</groupId>
        <artifactId>directions-api-client-parent</artifactId>    	
<<<<<<< HEAD
        <version>0.9-SNAPSHOT</version>
=======
        <version>0.10-SNAPSHOT</version>
>>>>>>> 9a216820
    </parent>  
    
    <properties>
        <slf4j.version>1.7.21</slf4j.version>        
        <project.build.sourceEncoding>UTF-8</project.build.sourceEncoding>
        <project.reporting.outputEncoding>UTF-8</project.reporting.outputEncoding>
    </properties>
    
    <dependencies>
        <dependency>
            <groupId>com.graphhopper</groupId>
            <artifactId>directions-api-client</artifactId>
            <version>0.9.0-RC1</version>
        </dependency>   
    </dependencies>
    <build>
        <plugins>
            <plugin>
                <groupId>org.apache.maven.plugins</groupId>
                <artifactId>maven-compiler-plugin</artifactId>
                <version>3.3</version>
                <configuration>
                    <compilerArgument>-XDignore.symbol.file</compilerArgument>
                    <fork>true</fork>
                    <source>1.7</source>
                    <target>1.7</target>
                </configuration>
            </plugin>
            
            <plugin>
                <groupId>org.apache.maven.plugins</groupId>
                <artifactId>maven-failsafe-plugin</artifactId>
                <version>2.19.1</version>
                <executions>
                    <execution>
                        <goals>
                            <goal>integration-test</goal>
                            <goal>verify</goal>
                        </goals>
                    </execution>
                </executions>
            </plugin>
        </plugins>        
    </build>
        
</project><|MERGE_RESOLUTION|>--- conflicted
+++ resolved
@@ -5,18 +5,14 @@
 
     <groupId>com.graphhopper</groupId>
     <artifactId>directions-api-client-examples</artifactId>
-    <version>0.9-SNAPSHOT</version>
+    <version>0.9.0-RC1</version>
     <packaging>jar</packaging>
     <name>GraphHopper Directions API examples for the Route Optimization API</name>
      
     <parent>
         <groupId>com.graphhopper</groupId>
         <artifactId>directions-api-client-parent</artifactId>    	
-<<<<<<< HEAD
-        <version>0.9-SNAPSHOT</version>
-=======
-        <version>0.10-SNAPSHOT</version>
->>>>>>> 9a216820
+        <version>0.9.0-RC1</version>
     </parent>  
     
     <properties>
