package com.graphhopper.api;

import static org.junit.Assert.assertEquals;
import org.junit.Before;
import org.junit.Test;

/**
 *
 * @author Peter Karich
 */
public class GraphHopperMatrixGoogleIT {

    protected GraphHopperMatrixWeb ghMatrix;

    @Before
    public void setUp() {
        // skip setKey as it is the graphhopper key
        ghMatrix = createMatrixWeb();
    }

    GraphHopperMatrixWeb createMatrixWeb() {
        return new GraphHopperMatrixWeb(new GoogleMatrixSyncRequester("https://maps.googleapis.com/maps/api/distancematrix/json"));
    }

    @Test
    public void testMatrix() {
        GHMRequest req = AbstractGHMatrixWebTester.createRequest();
        MatrixResponse res = ghMatrix.route(req);

<<<<<<< HEAD
        assertEquals(12000, res.getDistance(1, 2), 3000);
        assertEquals(2000, res.getTime(1, 2) / 1000, 500);
=======
        assertEquals(11000, res.getDistance(1, 2), 2000);
        assertEquals(2500, res.getTime(1, 2) / 1000, 1000);
>>>>>>> 51060125
    }
}<|MERGE_RESOLUTION|>--- conflicted
+++ resolved
@@ -27,12 +27,7 @@
         GHMRequest req = AbstractGHMatrixWebTester.createRequest();
         MatrixResponse res = ghMatrix.route(req);
 
-<<<<<<< HEAD
-        assertEquals(12000, res.getDistance(1, 2), 3000);
-        assertEquals(2000, res.getTime(1, 2) / 1000, 500);
-=======
         assertEquals(11000, res.getDistance(1, 2), 2000);
         assertEquals(2500, res.getTime(1, 2) / 1000, 1000);
->>>>>>> 51060125
     }
 }