--- conflicted
+++ resolved
@@ -148,11 +148,7 @@
                             }
 
                             if (readTimes) {
-<<<<<<< HEAD
-                                singleRsp.setMillis(timesFromArray.getLong(toIndex));
-=======
-                                singleRsp.setTime(timesFromArray.getLong(toIndex) * 1000);
->>>>>>> b47285e9
+                                singleRsp.setMillis(timesFromArray.getLong(toIndex) * 1000);
                             }
 
                             if (readDistances) {
