apply plugin: 'idea'
apply plugin: 'eclipse'

group = 'com.graphhopper'
<<<<<<< HEAD
version = '0.8.1'
=======
version = '0.8.0-RC2'
>>>>>>> e05b27b7

buildscript {
    repositories {
        jcenter()
    }
    dependencies {
        classpath 'com.android.tools.build:gradle:1.5.+'
        classpath 'com.github.dcendents:android-maven-gradle-plugin:1.3'
    }
}

repositories {
    jcenter()
}


if(hasProperty('target') && target == 'android') {

    apply plugin: 'com.android.library'
    apply plugin: 'com.github.dcendents.android-maven'

    android {
        compileSdkVersion 23
        buildToolsVersion '23.0.2'
        defaultConfig {
            minSdkVersion 14
            targetSdkVersion 23
        }
        compileOptions {
            sourceCompatibility JavaVersion.VERSION_1_7
            targetCompatibility JavaVersion.VERSION_1_7
        }

        // Rename the aar correctly
        libraryVariants.all { variant ->
            variant.outputs.each { output ->
                def outputFile = output.outputFile
                if (outputFile != null && outputFile.name.endsWith('.aar')) {
                    def fileName = "${project.name}-${variant.baseName}-${version}.aar"
                    output.outputFile = new File(outputFile.parent, fileName)
                }
            }
        }

        dependencies {
            provided 'javax.annotation:jsr250-api:1.0'
        }
    }

    afterEvaluate {
        android.libraryVariants.all { variant ->
            def task = project.tasks.create "jar${variant.name.capitalize()}", Jar
            task.description = "Create jar artifact for ${variant.name}"
            task.dependsOn variant.javaCompile
            task.from variant.javaCompile.destinationDir
            task.destinationDir = project.file("${project.buildDir}/outputs/jar")
            task.archiveName = "${project.name}-${variant.baseName}-${version}.jar"
            artifacts.add('archives', task);
        }
    }

    task sourcesJar(type: Jar) {
        from android.sourceSets.main.java.srcDirs
        classifier = 'sources'
    }

    artifacts {
        archives sourcesJar
    }

} else {

    apply plugin: 'java'
    apply plugin: 'maven'

    sourceCompatibility = JavaVersion.VERSION_1_7
    targetCompatibility = JavaVersion.VERSION_1_7

    install {
        repositories.mavenInstaller {
            pom.artifactId = 'directions-api-java-client-route-opt'
        }
    }

    task execute(type:JavaExec) {
       main = System.getProperty('mainClass')
       classpath = sourceSets.main.runtimeClasspath
    }
}

dependencies {
    compile 'io.swagger:swagger-annotations:1.5.8'
    compile 'com.squareup.okhttp:okhttp:2.7.5'
    compile 'com.squareup.okhttp:logging-interceptor:2.7.5'
    compile 'com.google.code.gson:gson:2.6.2'
    compile 'joda-time:joda-time:2.9.3'
    testCompile 'junit:junit:4.12'
}<|MERGE_RESOLUTION|>--- conflicted
+++ resolved
@@ -2,11 +2,7 @@
 apply plugin: 'eclipse'
 
 group = 'com.graphhopper'
-<<<<<<< HEAD
-version = '0.8.1'
-=======
-version = '0.8.0-RC2'
->>>>>>> e05b27b7
+version = '0.8.2'
 
 buildscript {
     repositories {
