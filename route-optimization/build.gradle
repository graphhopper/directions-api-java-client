apply plugin: 'idea'
apply plugin: 'eclipse'

group = 'com.graphhopper'
<<<<<<< HEAD
version = '0.8.0-RC1'
=======
version = '0.9-SNAPSHOT'
>>>>>>> 39a8a0b6

buildscript {
    repositories {
        jcenter()
    }
    dependencies {
        classpath 'com.android.tools.build:gradle:1.5.+'
        classpath 'com.github.dcendents:android-maven-gradle-plugin:1.3'
    }
}

repositories {
    jcenter()
}


if(hasProperty('target') && target == 'android') {

    apply plugin: 'com.android.library'
    apply plugin: 'com.github.dcendents.android-maven'

    android {
        compileSdkVersion 23
        buildToolsVersion '23.0.2'
        defaultConfig {
            minSdkVersion 14
            targetSdkVersion 23
        }
        compileOptions {
            sourceCompatibility JavaVersion.VERSION_1_7
            targetCompatibility JavaVersion.VERSION_1_7
        }

        // Rename the aar correctly
        libraryVariants.all { variant ->
            variant.outputs.each { output ->
                def outputFile = output.outputFile
                if (outputFile != null && outputFile.name.endsWith('.aar')) {
                    def fileName = "${project.name}-${variant.baseName}-${version}.aar"
                    output.outputFile = new File(outputFile.parent, fileName)
                }
            }
        }

        dependencies {
            provided 'javax.annotation:jsr250-api:1.0'
        }
    }

    afterEvaluate {
        android.libraryVariants.all { variant ->
            def task = project.tasks.create "jar${variant.name.capitalize()}", Jar
            task.description = "Create jar artifact for ${variant.name}"
            task.dependsOn variant.javaCompile
            task.from variant.javaCompile.destinationDir
            task.destinationDir = project.file("${project.buildDir}/outputs/jar")
            task.archiveName = "${project.name}-${variant.baseName}-${version}.jar"
            artifacts.add('archives', task);
        }
    }

    task sourcesJar(type: Jar) {
        from android.sourceSets.main.java.srcDirs
        classifier = 'sources'
    }

    artifacts {
        archives sourcesJar
    }

} else {

    apply plugin: 'java'
    apply plugin: 'maven'

    sourceCompatibility = JavaVersion.VERSION_1_7
    targetCompatibility = JavaVersion.VERSION_1_7

    install {
        repositories.mavenInstaller {
            pom.artifactId = 'directions-api-java-client-route-opt'
        }
    }

    task execute(type:JavaExec) {
       main = System.getProperty('mainClass')
       classpath = sourceSets.main.runtimeClasspath
    }
}

dependencies {
    compile 'io.swagger:swagger-annotations:1.5.8'
    compile 'com.squareup.okhttp:okhttp:2.7.5'
    compile 'com.squareup.okhttp:logging-interceptor:2.7.5'
    compile 'com.google.code.gson:gson:2.6.2'
    compile 'joda-time:joda-time:2.9.3'
    testCompile 'junit:junit:4.12'
}<|MERGE_RESOLUTION|>--- conflicted
+++ resolved
@@ -2,11 +2,7 @@
 apply plugin: 'eclipse'
 
 group = 'com.graphhopper'
-<<<<<<< HEAD
-version = '0.8.0-RC1'
-=======
-version = '0.9-SNAPSHOT'
->>>>>>> 39a8a0b6
+version = '0.8.0-RC2'
 
 buildscript {
     repositories {
