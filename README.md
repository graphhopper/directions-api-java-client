--- conflicted
+++ resolved
@@ -60,12 +60,8 @@
 
 ```bash
 git clone https://github.com/graphhopper/directions-api-java-client/
-<<<<<<< HEAD
-mvn -DskipTests=true clean install assembly:single
-=======
 mvn -DskipTests=true clean install
 
->>>>>>> 295f876e
 # now execute the test and set your key
 mvn -Dgraphhopper.key=[YOUR_KEY] clean test verify
 ```