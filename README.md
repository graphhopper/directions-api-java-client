# Java client for the Directions API

You can refer to this client in your pom.xml via
```xml
<dependency>
  <groupId>com.graphhopper</groupId>
  <artifactId>directions-api-java-client</artifactId>
<<<<<<< HEAD
  <version>0.4</version>
=======
  <version>0.4.0-RC1</version>
>>>>>>> da2e2097
</dependency>   
```

## Build Latest Development Version

```bash
git clone https://github.com/graphhopper/directions-api-js-client/
mvn -DskipTests=true clean install assembly:single
java -jar target/*with-dependencies.jar key=[YOUR_API_KEY]
```<|MERGE_RESOLUTION|>--- conflicted
+++ resolved
@@ -5,11 +5,7 @@
 <dependency>
   <groupId>com.graphhopper</groupId>
   <artifactId>directions-api-java-client</artifactId>
-<<<<<<< HEAD
   <version>0.4</version>
-=======
-  <version>0.4.0-RC1</version>
->>>>>>> da2e2097
 </dependency>   
 ```
 
