--- conflicted
+++ resolved
@@ -5,10 +5,6 @@
 <dependency>
   <groupId>com.graphhopper</groupId>
   <artifactId>directions-api-java-client</artifactId>
-<<<<<<< HEAD
-  <version>0.4</version>
-</dependency>   
-=======
   <version>0.4.0</version>
 </dependency>
 ```
@@ -58,7 +54,6 @@
 long millis = res.getTime();
 // get information per turn instruction
 InstructionList il = res.getInstructions();
->>>>>>> b55eabf8
 ```
 
 ## Build Latest Development Version
@@ -66,7 +61,6 @@
 ```bash
 git clone https://github.com/graphhopper/directions-api-js-client/
 mvn -DskipTests=true clean install assembly:single
-
 # now execute the test and set your key
 mvn -Dgraphhopper.key=[YOUR_KEY] clean test
 ```